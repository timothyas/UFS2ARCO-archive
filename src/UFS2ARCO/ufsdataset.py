--- conflicted
+++ resolved
@@ -7,7 +7,6 @@
 import fsspec
 import yaml
 import warnings
-import itertools
 
 import numpy as np
 import xarray as xr
@@ -53,41 +52,18 @@
         is_nested (bool): whether or not to write with :class:`NestedDirectoryStore`
     """
 
-<<<<<<< HEAD
-    path_out = ""
-    forecast_hours = None
-    file_prefixes = None
-
-    chunks_in = None
-    chunks_out = None
-    coords = None
-    data_vars = None
-    zarr_name = None
-
-    is_nested = None
-
     @property
     def data_path(self):
         """Where to write forecast data variables to"""
-        return join(self.path_out, self.zarr_name)
-=======
-    @property
-    def forecast_path(self) -> str:
-        """Where to write forecast data variables to"""
-        return str(Path(self.path_out) / "forecast" / self.zarr_name)
->>>>>>> a0615628
+        return str(Path(self.path_out) / self.zarr_name)
 
     @property
     def coords_path(self) -> str:
         """Where to write static coordinates to"""
-<<<<<<< HEAD
         if self.coords_path_out is None:
-            return join(self.path_out, "coordinates", self.zarr_name)
+            return str(Path(self.path_out) / "coordinates" / self.zarr_name)
         else:
-            return join(self.coords_path_out, self.zarr_name)
-=======
-        return str(Path(self.path_out) / "coordinates" / self.zarr_name)
->>>>>>> a0615628
+            return str(Path(self.coords_path_out) / self.zarr_name)
 
     @property
     def default_open_dataset_kwargs(self) -> Dict:
@@ -99,19 +75,13 @@
         }
         return kw
 
-<<<<<<< HEAD
-    def __init__(self, path_in, config_filename, is_nested=False):
+    def __init__(self, path_in: Callable, config_filename: str, is_nested: bool = False) -> None:
         super(UFSDataset, self).__init__()
         name = self.__class__.__name__  # e.g., FV3Dataset, MOMDataset
 
-        self.path_in = path_in
-        self.is_nested = is_nested
-=======
-    def __init__(self, path_in: Callable, config_filename: str) -> None:
-        super(UFSDataset, self).__init__()
-        name = self.__class__.__name__  # e.g., FV3Dataset, MOMDataset
-
         # create and initialze instance variable for class attributes
+        self.path_in: Callable = path_in
+        self.is_nested: bool = is_nested
         self.path_out: str = ""
         self.forecast_hours: List[int] = []
         self.file_prefixes: List[str] = []
@@ -122,9 +92,6 @@
         self.data_vars: List[str] = []
         self.zarr_name: str = ""
 
-        self.path_in: Callable = path_in
-
->>>>>>> a0615628
         with open(config_filename, "r") as f:
             contents = yaml.safe_load(f)
             self.config = contents[name]
@@ -207,11 +174,11 @@
         xds = xds.transpose(*list(chunks.keys()))
         return xds.chunk(chunks)
 
-<<<<<<< HEAD
-    def store_dataset(self, xds, store_coords=False, coords_kwargs=None, **kwargs):
-=======
-    def store_dataset(self, xds: xr.Dataset, **kwargs):
->>>>>>> a0615628
+    def store_dataset(self,
+        xds: xr.Dataset,
+        store_coords: bool = False,
+        coords_kwargs=None,
+        **kwargs) -> None:
         """Open all netcdf files for this model component and at this DA window, store
         coordinates one time only, select data based on
         desired forecast hour, then store it.
@@ -226,11 +193,7 @@
         xds = xds.reset_coords()
 
         # need to store coordinates dataset only one time
-<<<<<<< HEAD
         if store_coords:
-=======
-        if not path.isdir(self.coords_path) and len(self.coords) > 0:
->>>>>>> a0615628
             coords = [x for x in self.coords if x in xds]
             cds = xds[coords].set_coords(coords)
             if "member" in cds:
@@ -247,11 +210,7 @@
 
         self._store_data_vars(xds, **kwargs)
 
-<<<<<<< HEAD
-    def _store_coordinates(self, cds, **kwargs):
-=======
-    def _store_coordinates(self, cds: xr.Dataset) -> None:
->>>>>>> a0615628
+    def _store_coordinates(self, cds: xr.Dataset, **kwargs) -> None:
         """Store the static coordinate information to zarr
 
         Args:
@@ -261,9 +220,9 @@
         try:
             assert len(cds.data_vars) == 0
         except AssertionError:
-            msg = "UFSDataset._store_coordinates: "
-            msg += "We should not have any data variables in this dataset, but we found some."
-            msg += f"\n{cds.data_vars}"
+            msg = "UFSDataset._store_coordinates: "+\
+                f"We should not have any data variables in this dataset, but we found some."+\
+                f"\n{cds.data_vars}"
             raise AttributeError(msg)
 
         # these don't need to be chunked, coordinates are opened in memory
@@ -355,66 +314,4 @@
                 for t in time
             ]
         )
-<<<<<<< HEAD
-        return cftime
-
-
-class FV3Dataset(UFSDataset):
-    zarr_name = "fv3.zarr"
-    chunks_in = {
-        "pfull": 5,
-        "grid_yt": -1,
-        "grid_xt": -1,
-    }
-
-    chunks_out = {
-        "time": 1,
-        "pfull": 5,
-        "grid_yt": 30,
-        "grid_xt": 30,
-    }
-
-    def open_dataset(self, cycle, fsspec_kwargs=None, **kwargs):
-        xds = super().open_dataset(cycle, fsspec_kwargs, **kwargs)
-
-        # Deal with time
-        xds = xds.rename({"time": "cftime"})
-        time = self._cftime2time(xds["cftime"])
-        xds["time"] = xr.DataArray(
-            time, coords=xds["cftime"].coords, dims=xds["cftime"].dims, attrs={"long_name": "time", "axis": "T"}
-        )
-        n_output_per_cycle = len(time) // len(cycle)
-        ftime = np.array([these_times - np.datetime64(this_cycle) for these_times, this_cycle in zip(list(batched(time, n_output_per_cycle)), cycle)]).flatten()
-        xds["ftime"] = xr.DataArray(
-            ftime,
-            coords=xds["cftime"].coords,
-            dims=xds["cftime"].dims,
-            attrs={"long_name": "forecast_time", "description": f"time passed since {str(cycle)}", "axis": "T"},
-        )
-        xds = xds.swap_dims({"cftime": "time"})
-
-        # convert ak/bk attrs to coordinate arrays
-        for key in ["ak", "bk"]:
-            if key in xds.attrs:
-                xds[key] = xr.DataArray(
-                    xds.attrs.pop(key),
-                    coords=xds["phalf"].coords,
-                    dims=xds["phalf"].dims,
-                )
-                xds = xds.set_coords(key)
-
-        # rename grid_yt.long_name to avoid typo
-        xds["grid_yt"].attrs["long_name"] = "T-cell latitude"
-        return xds
-
-
-def batched(iterable, n):
-    # batched('ABCDEFG', 3) --> ABC DEF G
-    if n < 1:
-        raise ValueError('n must be at least one')
-    it = iter(iterable)
-    while batch := tuple(itertools.islice(it, n)):
-        yield batch
-=======
-        return cftime
->>>>>>> a0615628
+        return cftime